/*
* Copyright (c) 2003, Intel Corporation. All rights reserved.
* Created by:  salwan.searty REMOVE-THIS AT intel DOT com
* This file is licensed under the GPL license.  For the full content
* of this license, see the COPYING file at the top level of this 
* source tree.

Go through all the signals (with the exception of SIGKILL and SIGSTOP
since they cannot be added to a process's signal mask) and add each one
to the signal mask. Every time a signal gets added to the signal mask
(using the pthread_sigmask() function),  make sure that all signals added
before it in preceding iterations before it, exist in the old signal set
returned by the pthread_sigmask functions. 

*/

#include <pthread.h>
#include <signal.h>
#include <stdio.h>
#include "posixtest.h"

#define NUMSIGNALS 26

void *a_thread_func()
{
	sigset_t oactl, tempset;
	int i, j, test_failed = 0;

	int siglist[] = {SIGABRT, SIGALRM, SIGBUS, SIGCHLD,
	                 SIGCONT, SIGFPE, SIGHUP, SIGILL, SIGINT,
	                 SIGPIPE, SIGQUIT, SIGSEGV,
	                 SIGTERM, SIGTSTP, SIGTTIN, SIGTTOU,
	                 SIGUSR1, SIGUSR2, SIGPOLL, SIGPROF, SIGSYS,
	                 SIGTRAP, SIGURG, SIGVTALRM, SIGXCPU, SIGXFSZ };

	for (i = 0; i < NUMSIGNALS; i++)
	{
		sigemptyset(&oactl);
		sigemptyset(&tempset);
		sigaddset(&tempset, siglist[ i ]);
		pthread_sigmask(SIG_BLOCK, &tempset, &oactl);

		if (i > 0)
		{
			for (j = 0; j < i; j++)
			{
<<<<<<< HEAD
				if (sigismember( &oactl, siglist[ j ] ) != 1)
=======
				if (sigismember(&oactl, siglist[ j ]) != 1)
>>>>>>> f4b7b4f0
				{
					test_failed = 1;
				}
			}

			for (j = i + 1; j < NUMSIGNALS; j++)
			{
<<<<<<< HEAD
				if (sigismember( &oactl, siglist[ j ] ) != 0)
=======
				if (sigismember(&oactl, siglist[ j ]) != 0)
>>>>>>> f4b7b4f0
				{
					test_failed = 1;
				}
			}
		}
	}

	if (test_failed != 0)
	{
		printf("Old set is invalid.\n");
		pthread_exit((void*) - 1);
	}

	printf("Test PASSED: oactl did contain all signals that were added to the signal mask.\n");
	pthread_exit((void*) 0);

	/* To please some compilers */
	return NULL;
}


int main()
{

	int * thread_return_value;

	pthread_t new_thread;

<<<<<<< HEAD
	if (pthread_create( &new_thread, NULL, a_thread_func, NULL ) != 0)
=======
	if (pthread_create(&new_thread, NULL, a_thread_func, NULL) != 0)
>>>>>>> f4b7b4f0
	{
		perror("Error creating new thread\n");
		return PTS_UNRESOLVED;
	}

<<<<<<< HEAD
	if (pthread_join( new_thread, ( void* ) & thread_return_value ) != 0)
=======
	if (pthread_join(new_thread, (void*) & thread_return_value) != 0)
>>>>>>> f4b7b4f0
	{
		perror("Error in pthread_join()\n");
		return PTS_UNRESOLVED;
	}

<<<<<<< HEAD
	if (( long ) thread_return_value != 0)
	{
		if (( long ) thread_return_value == 1)
=======
	if ((long) thread_return_value != 0)
	{
		if ((long) thread_return_value == 1)
>>>>>>> f4b7b4f0
		{
			printf ("Test UNRESOLVED\n");
			return PTS_UNRESOLVED;
		}
<<<<<<< HEAD
		else if (( long ) thread_return_value == -1)
=======
		else if ((long) thread_return_value == -1)
>>>>>>> f4b7b4f0
		{
			printf ("Test FAILED\n");
			return PTS_FAIL;
		}
		else
		{
			printf ("Test UNRESOLVED\n");
			return PTS_UNRESOLVED;
		}
	}

	return PTS_PASS;
}
<|MERGE_RESOLUTION|>--- conflicted
+++ resolved
@@ -44,11 +44,7 @@
 		{
 			for (j = 0; j < i; j++)
 			{
-<<<<<<< HEAD
-				if (sigismember( &oactl, siglist[ j ] ) != 1)
-=======
-				if (sigismember(&oactl, siglist[ j ]) != 1)
->>>>>>> f4b7b4f0
+				if (sigismember(&oactl, siglist[j]) != 1)
 				{
 					test_failed = 1;
 				}
@@ -56,11 +52,7 @@
 
 			for (j = i + 1; j < NUMSIGNALS; j++)
 			{
-<<<<<<< HEAD
-				if (sigismember( &oactl, siglist[ j ] ) != 0)
-=======
-				if (sigismember(&oactl, siglist[ j ]) != 0)
->>>>>>> f4b7b4f0
+				if (sigismember(&oactl, siglist[j]) != 0)
 				{
 					test_failed = 1;
 				}
@@ -89,44 +81,26 @@
 
 	pthread_t new_thread;
 
-<<<<<<< HEAD
-	if (pthread_create( &new_thread, NULL, a_thread_func, NULL ) != 0)
-=======
 	if (pthread_create(&new_thread, NULL, a_thread_func, NULL) != 0)
->>>>>>> f4b7b4f0
 	{
 		perror("Error creating new thread\n");
 		return PTS_UNRESOLVED;
 	}
 
-<<<<<<< HEAD
-	if (pthread_join( new_thread, ( void* ) & thread_return_value ) != 0)
-=======
 	if (pthread_join(new_thread, (void*) & thread_return_value) != 0)
->>>>>>> f4b7b4f0
 	{
 		perror("Error in pthread_join()\n");
 		return PTS_UNRESOLVED;
 	}
 
-<<<<<<< HEAD
-	if (( long ) thread_return_value != 0)
-	{
-		if (( long ) thread_return_value == 1)
-=======
 	if ((long) thread_return_value != 0)
 	{
 		if ((long) thread_return_value == 1)
->>>>>>> f4b7b4f0
 		{
 			printf ("Test UNRESOLVED\n");
 			return PTS_UNRESOLVED;
 		}
-<<<<<<< HEAD
-		else if (( long ) thread_return_value == -1)
-=======
 		else if ((long) thread_return_value == -1)
->>>>>>> f4b7b4f0
 		{
 			printf ("Test FAILED\n");
 			return PTS_FAIL;

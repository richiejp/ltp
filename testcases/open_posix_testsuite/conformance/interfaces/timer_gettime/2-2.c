/*   
 * Copyright (c) 2002, Intel Corporation. All rights reserved.
 * Created by:  julie.n.fleischer REMOVE-THIS AT intel DOT com
 * This file is licensed under the GPL license.  For the full content
 * of this license, see the COPYING file at the top level of this 
 * source tree.
 *
 * Test that timer_gettime() sets itimerspec.it_value = 0 if 
 * the timer was previously disarmed because it had just expired with
 * no repeating interval.
 *
 * For this test, signal SIGCONT will be used so that the test will
 * not abort.  Clock CLOCK_REALTIME will be used.
 */

#include <time.h>
#include <signal.h>
#include <stdio.h>
#include <unistd.h>
#include <stdlib.h>
#include "posixtest.h"

#define TIMERSEC 1
#define SLEEPDELTA 1

int main(int argc, char *argv[])
{
	struct sigevent ev;
	timer_t tid;
	struct itimerspec itsset, itsget;

	ev.sigev_notify = SIGEV_SIGNAL;
	ev.sigev_signo = SIGCONT;

	itsset.it_interval.tv_sec = 0; 
	itsset.it_interval.tv_nsec = 0;
	itsset.it_value.tv_sec = TIMERSEC;
	itsset.it_value.tv_nsec = 0;

	if (timer_create(CLOCK_REALTIME, &ev, &tid) != 0) {
		perror("timer_create() did not return success\n");
		return PTS_UNRESOLVED;
	}

	/*
	 * set up timer that will expire
	 */
	if (timer_settime(tid, 0, &itsset, NULL) != 0) {
		perror("timer_settime() did not return success\n");
		return PTS_UNRESOLVED;
	}

	/*
	 * let timer expire (just call sleep())
	 */
	sleep(TIMERSEC+SLEEPDELTA);

	if (timer_gettime(tid, &itsget) != 0) {
		perror("timer_gettime() did not return success\n");
		return PTS_UNRESOLVED;
	}


	if ((0 == itsget.it_value.tv_sec) &&
<<<<<<< HEAD
		(0 == itsget.it_value.tv_nsec) ) {
=======
		(0 == itsget.it_value.tv_nsec)) {
>>>>>>> e9f9b888
		printf("Test PASSED\n");
		return PTS_PASS;
	} else {
		printf("Test FAILED:  tv_sec %d tv_nsec %d\n",
				(int) itsget.it_value.tv_sec,
				(int) itsget.it_value.tv_nsec);
		return PTS_FAIL;
	}

	printf("This code should not be executed\n");
	return PTS_UNRESOLVED;
}<|MERGE_RESOLUTION|>--- conflicted
+++ resolved
@@ -62,11 +62,7 @@
 
 
 	if ((0 == itsget.it_value.tv_sec) &&
-<<<<<<< HEAD
-		(0 == itsget.it_value.tv_nsec) ) {
-=======
-		(0 == itsget.it_value.tv_nsec)) {
->>>>>>> e9f9b888
+	    (0 == itsget.it_value.tv_nsec)) {
 		printf("Test PASSED\n");
 		return PTS_PASS;
 	} else {

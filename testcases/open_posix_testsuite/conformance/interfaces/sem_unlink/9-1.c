/*
* Copyright (c) 2005, Bull S.A..  All rights reserved.
* Created by: Sebastien Decugis

* This program is free software; you can redistribute it and/or modify it
* under the terms of version 2 of the GNU General Public License as
* published by the Free Software Foundation.
*
* This program is distributed in the hope that it would be useful, but
* WITHOUT ANY WARRANTY; without even the implied warranty of
* MERCHANTABILITY or FITNESS FOR A PARTICULAR PURPOSE.
*
* You should have received a copy of the GNU General Public License along
* with this program; if not, write the Free Software Foundation, Inc., 59
* Temple Place - Suite 330, Boston MA 02111-1307, USA.


* This sample test aims to check the following assertion:
*
*  When the semaphore is referenced by other processes, the function has
* no effect on the state of the semaphore.


* The steps are:
* -> Create a named semaphore
* -> create a thread which waits on the semaphore
* -> unlink the semaphore
* -> check the thread did not return
* -> post the semaphore
* -> check the thread returned
* -> close the semaphore

* The test fails if the semaphore state is changed by sem_unlink.

*/

/******************************************************************************/
/*************************** standard includes ********************************/
/******************************************************************************/
#include <pthread.h>
#include <stdarg.h>
#include <stdio.h>
#include <stdlib.h>
#include <string.h>
#include <unistd.h>

#include <semaphore.h>
#include <errno.h>
#include <fcntl.h>

/******************************************************************************/
/***************************   Test framework   *******************************/
/******************************************************************************/
#include "testfrmw.h"
#include "testfrmw.c" 
/* This header is responsible for defining the following macros:
 * UNRESOLVED(ret, descr);  
 *    where descr is a description of the error and ret is an int 
 *   (error code for example)
 * FAILED(descr);
 *    where descr is a short text saying why the test has failed.
 * PASSED();
 *    No parameter.
 * 
 * Both three macros shall terminate the calling process.
 * The testcase shall not terminate in any other maneer.
 * 
 * The other file defines the functions
 * void output_init()
 * void output(char * string, ...)
 * 
 * Those may be used to output information.
 */

/******************************************************************************/
/**************************** Configuration ***********************************/
/******************************************************************************/
#ifndef VERBOSE
#define VERBOSE 1
#endif

#define SEM_NAME  "/sem_unlink_9_1"

/******************************************************************************/
/***************************    Test case   ***********************************/
/******************************************************************************/
int thread_state = 0;

void * threaded (void * arg)
{
	int ret;
	thread_state = 1;

	do
	{
		ret = sem_wait(arg);
	}
<<<<<<< HEAD
	while (( ret != 0 ) && ( errno == EINTR ));
=======
	while ((ret != 0) && (errno == EINTR));
>>>>>>> f4b7b4f0

	if (ret != 0)
	{
		UNRESOLVED(errno, "Failed to wait for the semaphore");
	}

	thread_state = 2;
	return NULL;
}

/* The main test function. */
int main(int argc, char * argv[])
{
	int ret;
	pthread_t child;
	sem_t * sem;

	/* Initialize output */
	output_init();

	/* Create the semaphore */
	sem = sem_open(SEM_NAME, O_CREAT | O_EXCL, 0777, 0);

<<<<<<< HEAD
	if (( sem == SEM_FAILED ) && ( errno == EEXIST ))
=======
	if ((sem == SEM_FAILED) && (errno == EEXIST))
>>>>>>> f4b7b4f0
	{
		sem_unlink(SEM_NAME);
		sem = sem_open(SEM_NAME, O_CREAT | O_EXCL, 0777, 0);
	}

	if (sem == SEM_FAILED)
	{
		UNRESOLVED(errno, "Failed to create the semaphore");
	}

	/* Create the child */
	ret = pthread_create(&child, NULL, threaded, sem);

	if (ret != 0)
	{
		UNRESOLVED(ret, "Failed to create the thread");
	}

	/* Wait for the child to be waiting. */
	while (thread_state != 1)
	{
		sched_yield();
	}

	/* Unlink */
	ret = sem_unlink(SEM_NAME);

	if (ret != 0)
	{
		UNRESOLVED(errno, "Failed to unlink the semaphore");
	}

	/* Check the semaphore state did not change. */
	sleep(1);

	if (thread_state != 1)
	{
		FAILED("sem_unlink made sem_wait thread return");
	}

	/* Post the semaphore */
	ret = sem_post(sem);

	if (ret != 0)
	{
		UNRESOLVED(errno, "Failed to post the semaphore");
	}

	/* Join the thread */
	ret = pthread_join(child, NULL);

	if (ret != 0)
	{
		UNRESOLVED(ret, "Failed to join the thread");
	}

	/* Now, we can destroy all */
	ret = sem_close(sem);

	if (ret != 0)
	{
		UNRESOLVED(errno, "Failed to close the semaphore");
	}


	/* Test passed */
#if VERBOSE > 0
	output("Test passed\n");

#endif
	PASSED;
}

<|MERGE_RESOLUTION|>--- conflicted
+++ resolved
@@ -95,11 +95,7 @@
 	{
 		ret = sem_wait(arg);
 	}
-<<<<<<< HEAD
-	while (( ret != 0 ) && ( errno == EINTR ));
-=======
-	while ((ret != 0) && (errno == EINTR));
->>>>>>> f4b7b4f0
+	while (ret != 0 && errno == EINTR);
 
 	if (ret != 0)
 	{
@@ -123,11 +119,7 @@
 	/* Create the semaphore */
 	sem = sem_open(SEM_NAME, O_CREAT | O_EXCL, 0777, 0);
 
-<<<<<<< HEAD
-	if (( sem == SEM_FAILED ) && ( errno == EEXIST ))
-=======
 	if ((sem == SEM_FAILED) && (errno == EEXIST))
->>>>>>> f4b7b4f0
 	{
 		sem_unlink(SEM_NAME);
 		sem = sem_open(SEM_NAME, O_CREAT | O_EXCL, 0777, 0);

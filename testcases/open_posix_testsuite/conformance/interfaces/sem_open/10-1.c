/*
    Copyright (c) 2002-2003, Intel Corporation. All rights reserved.
    Created by:  majid.awad REMOVE-THIS AT intel DOT com
    This file is licensed under the GPL license.  For the full content 
    of this license, see the COPYING file at the top level of this 
    source tree.
 */

/*
   sem_open test case that attempts to open a new semaphore,
   call sem_wait, then try to re-create the same semaphore, which
   have no effect when you try to open a semaphore that already exist.
 */

#include <sys/types.h>
#include <stdio.h>
#include <errno.h>
#include <unistd.h>
#include <semaphore.h>
#include <sys/stat.h>
#include <fcntl.h>
#include "posixtest.h"

#define TEST "10-1"
#define FUNCTION "sem_open"
#define ERROR_PREFIX "unexpected error: " FUNCTION " " TEST ": "


int main()
{
	sem_t   *mysemp;
	char semname[50];
	int val;

	sprintf(semname, "/" FUNCTION "_" TEST "_%d", getpid());

	mysemp = sem_open(semname, O_CREAT, 0777, 5);
	if (mysemp  == SEM_FAILED) {
  		perror(ERROR_PREFIX "sem_open");
		return PTS_UNRESOLVED;
	}
	
	if (sem_wait(mysemp) == -1) {
		perror(ERROR_PREFIX "sem_close");
		return PTS_UNRESOLVED;
	}

	mysemp = sem_open(semname, O_CREAT, 0777, 1);
        if (mysemp  == SEM_FAILED) {
		perror(ERROR_PREFIX "sem_open");
                return PTS_UNRESOLVED;
	}

<<<<<<< HEAD
        if ( sem_getvalue(mysemp, &val) == -1 ) {
=======
        if (sem_getvalue(mysemp, &val) == -1) {
>>>>>>> f4b7b4f0
                perror(ERROR_PREFIX "sem_getvalue");
                return PTS_UNRESOLVED;
        }

	if (val != 4) {
		puts("TEST FAILED: second call of sem_open took place");
		sem_unlink(semname);
		return PTS_FAIL;
	} else {
		puts("TEST PASSED");
		sem_close(mysemp);
		sem_unlink(semname);
		return PTS_PASS;
	}
}<|MERGE_RESOLUTION|>--- conflicted
+++ resolved
@@ -51,11 +51,7 @@
                 return PTS_UNRESOLVED;
 	}
 
-<<<<<<< HEAD
-        if ( sem_getvalue(mysemp, &val) == -1 ) {
-=======
         if (sem_getvalue(mysemp, &val) == -1) {
->>>>>>> f4b7b4f0
                 perror(ERROR_PREFIX "sem_getvalue");
                 return PTS_UNRESOLVED;
         }

/* 
 *  This program is free software; you can redistribute it and/or modify
 *  it under the terms of the GNU General Public License version 2.
 *
 *  This program is distributed in the hope that it will be useful,
 *  but WITHOUT ANY WARRANTY; without even the implied warranty of
 *  MERCHANTABILITY or FITNESS FOR A PARTICULAR PURPOSE.  See the
 *  GNU General Public License for more details.
 *
 *
 * Test that sched_getscheduler() sets errno == EPERM when the requesting 
 * process does not have permission
 */
#define _XOPEN_SOURCE 600
#include <stdio.h>
#include <sched.h>
#include <errno.h>
#include <unistd.h>
#include <sys/types.h>
#include <pwd.h>
#include <string.h>
#include "posixtest.h"

/** Set the euid of this process to a non-root uid */
int set_nonroot()
{
	struct passwd *pw;
	setpwent();
	/* search for the first user which is non root */ 
<<<<<<< HEAD
	while ((pw = getpwent()) != NULL)
=======
	while((pw = getpwent()) != NULL)
>>>>>>> f4b7b4f0
		if (strcmp(pw->pw_name, "root"))
			break;
	endpwent();
	if (pw == NULL) {
		printf("There is no other user than current and root.\n");
		return 1;
	}

	if (seteuid(pw->pw_uid) != 0) {
		if (errno == EPERM) {
			printf("You don't have permission to change your UID.\n");
			return 1;
		}
		perror("An error occurs when calling seteuid()");
		return 1;
	}
	
	printf("Testing with user '%s' (uid: %d)\n",
	       pw->pw_name, (int)geteuid());
	return 0;
}

int main(int argc, char **argv)
{	       

	int result = -1;

	/* We assume process Number 1 is created by root */
	/* and can only be accessed by root */ 
	/* This test should be run under standard user permissions */
        if (getuid() == 0) {
                if (set_nonroot() != 0) {
			printf("Cannot run this test as non-root user\n");	
			return PTS_UNTESTED;
		}
        }

	result = sched_getscheduler(1);
	
	if (result == -1 && errno == EPERM) {
		printf("Test PASSED\n");
		return PTS_PASS;
	}
	if (result == 0) {
		printf("The function sched_getscheduler has successed.\n");
		return PTS_FAIL;
	}
<<<<<<< HEAD
	if (errno != EPERM ) {
=======
	if (errno != EPERM) {
>>>>>>> f4b7b4f0
		perror("errno is not EPERM");
		return PTS_FAIL;
	} else {
		perror("Unresolved test error");
		return PTS_UNRESOLVED;	
	}        
}

<|MERGE_RESOLUTION|>--- conflicted
+++ resolved
@@ -27,11 +27,7 @@
 	struct passwd *pw;
 	setpwent();
 	/* search for the first user which is non root */ 
-<<<<<<< HEAD
 	while ((pw = getpwent()) != NULL)
-=======
-	while((pw = getpwent()) != NULL)
->>>>>>> f4b7b4f0
 		if (strcmp(pw->pw_name, "root"))
 			break;
 	endpwent();
@@ -79,11 +75,7 @@
 		printf("The function sched_getscheduler has successed.\n");
 		return PTS_FAIL;
 	}
-<<<<<<< HEAD
-	if (errno != EPERM ) {
-=======
 	if (errno != EPERM) {
->>>>>>> f4b7b4f0
 		perror("errno is not EPERM");
 		return PTS_FAIL;
 	} else {

/*
* Copyright (c) 2004, Bull S.A..  All rights reserved.
* Created by: Sebastien Decugis

* This program is free software; you can redistribute it and/or modify it
* under the terms of version 2 of the GNU General Public License as
* published by the Free Software Foundation.
*
* This program is distributed in the hope that it would be useful, but
* WITHOUT ANY WARRANTY; without even the implied warranty of
* MERCHANTABILITY or FITNESS FOR A PARTICULAR PURPOSE.
*
* You should have received a copy of the GNU General Public License along
* with this program; if not, write the Free Software Foundation, Inc., 59
* Temple Place - Suite 330, Boston MA 02111-1307, USA.


* This stress test aims to test the following assertion:

*  Heavy cancelation does not break the system or the user application.

* The steps are:
* Create some threads which:
*  Create a thread.
*  Cancel this thread, as it terminates.
*  Check the return value.

*/


/* We are testing conformance to IEEE Std 1003.1, 2003 Edition */
#define _POSIX_C_SOURCE 200112L

/********************************************************************************************/
/****************************** standard includes *****************************************/
/********************************************************************************************/
#include <pthread.h>
#include <stdarg.h>
#include <stdio.h>
#include <stdlib.h>
#include <string.h>
#include <unistd.h>

#include <errno.h>
#include <signal.h>

/********************************************************************************************/
/******************************   Test framework   *****************************************/
/********************************************************************************************/
#include "testfrmw.h"
 #include "testfrmw.c" 
/* This header is responsible for defining the following macros:
 * UNRESOLVED(ret, descr);  
 *    where descr is a description of the error and ret is an int (error code for example)
 * FAILED(descr);
 *    where descr is a short text saying why the test has failed.
 * PASSED();
 *    No parameter.
 * 
 * Both three macros shall terminate the calling process.
 * The testcase shall not terminate in any other maneer.
 * 
 * The other file defines the functions
 * void output_init()
 * void output(char * string, ...)
 * 
 * Those may be used to output information.
 */

/********************************************************************************************/
/********************************** Configuration ******************************************/
/********************************************************************************************/
#ifndef VERBOSE
#define VERBOSE 1
#endif

#define NTHREADS 30

/********************************************************************************************/
/***********************************    Test cases  *****************************************/
/********************************************************************************************/

char do_it = 1;


/* Handler for user request to terminate */
void sighdl(int sig)
{
	do
	{
		do_it = 0;
	}
	while (do_it);
}

long long canceled, ended;

/* The canceled thread */
void * th(void * arg)
{
	int ret = 0;
	ret = pthread_barrier_wait(arg);

<<<<<<< HEAD
	if (( ret != 0 ) && ( ret != PTHREAD_BARRIER_SERIAL_THREAD ))
=======
	if ((ret != 0) && (ret != PTHREAD_BARRIER_SERIAL_THREAD))
>>>>>>> f4b7b4f0
	{
		UNRESOLVED(ret, "Failed to wait for the barrier");
	}

	return NULL;
}


/* Thread function */
void * threaded(void * arg)
{
	int ret = 0;
	pthread_t child;

	/* Initialize the barrier */
	ret = pthread_barrier_init(arg, NULL, 2);

	if (ret != 0)
	{
		UNRESOLVED(ret, "Failed to initialize a barrier");
	}


	while (do_it)
	{
		/* Create the thread */
		ret = pthread_create(&child, NULL, th, arg);

		if (ret != 0)
		{
			UNRESOLVED(ret, "Thread creation failed");
		}


		/* Synchronize */
		ret = pthread_barrier_wait(arg);

<<<<<<< HEAD
		if (( ret != 0 ) && ( ret != PTHREAD_BARRIER_SERIAL_THREAD ))
=======
		if ((ret != 0) && (ret != PTHREAD_BARRIER_SERIAL_THREAD))
>>>>>>> f4b7b4f0
		{
			UNRESOLVED(ret, "Failed to wait for the barrier");
		}


		/* Cancel the thread */
		ret = pthread_cancel(child);

		if (ret == 0)
			canceled++;
		else
			ended++;

		/* Join the thread */
		ret = pthread_join(child, NULL);

		if (ret != 0)
		{
			UNRESOLVED(ret, "Unable to join the child");
		}

	}


	/* Destroy the barrier */
	ret = pthread_barrier_destroy(arg);

	if (ret != 0)
	{
		UNRESOLVED(ret, "Failed to destroy a barrier");
	}

	return NULL;
}

/* Main function */
int main (int argc, char *argv[])
{
	int ret = 0, i;

	struct sigaction sa;

	pthread_t th[ NTHREADS ];
	pthread_barrier_t b[ NTHREADS ];

	/* Initialize output routine */
	output_init();


	/* Register the signal handler for SIGUSR1 */
	sigemptyset (&sa.sa_mask);

	sa.sa_flags = 0;

	sa.sa_handler = sighdl;

<<<<<<< HEAD
	if (( ret = sigaction ( SIGUSR1, &sa, NULL ) ))
=======
	if ((ret = sigaction (SIGUSR1, &sa, NULL)))
>>>>>>> f4b7b4f0
	{
		UNRESOLVED(ret, "Unable to register signal handler");
	}

<<<<<<< HEAD
	if (( ret = sigaction ( SIGALRM, &sa, NULL ) ))
=======
	if ((ret = sigaction (SIGALRM, &sa, NULL)))
>>>>>>> f4b7b4f0
	{
		UNRESOLVED(ret, "Unable to register signal handler");
	}

#if VERBOSE > 1
	output("[parent] Signal handler registered\n");

#endif

	for (i = 0; i < NTHREADS; i++)
	{
		ret = pthread_create(&th[ i ], NULL, threaded, &b[ i ]);

		if (ret != 0)
		{
			UNRESOLVED(ret, "Failed to create a thread");
		}
	}

#if VERBOSE > 1
	output("[parent] All threads are running\n");

#endif

	/* Then join */
	for (i = 0; i < NTHREADS; i++)
	{
		ret = pthread_join(th[ i ], NULL);

		if (ret != 0)
		{
			UNRESOLVED(ret, "Failed to join a thread");
		}
	}


	/* We've been asked to stop */

	output("pthread_cancel stress test PASSED\n");

	output(" - %llu threads canceled\n", canceled);

	output(" - %llu threads ended\n", ended);


	PASSED;
}

<|MERGE_RESOLUTION|>--- conflicted
+++ resolved
@@ -101,11 +101,7 @@
 	int ret = 0;
 	ret = pthread_barrier_wait(arg);
 
-<<<<<<< HEAD
-	if (( ret != 0 ) && ( ret != PTHREAD_BARRIER_SERIAL_THREAD ))
-=======
 	if ((ret != 0) && (ret != PTHREAD_BARRIER_SERIAL_THREAD))
->>>>>>> f4b7b4f0
 	{
 		UNRESOLVED(ret, "Failed to wait for the barrier");
 	}
@@ -143,11 +139,7 @@
 		/* Synchronize */
 		ret = pthread_barrier_wait(arg);
 
-<<<<<<< HEAD
-		if (( ret != 0 ) && ( ret != PTHREAD_BARRIER_SERIAL_THREAD ))
-=======
 		if ((ret != 0) && (ret != PTHREAD_BARRIER_SERIAL_THREAD))
->>>>>>> f4b7b4f0
 		{
 			UNRESOLVED(ret, "Failed to wait for the barrier");
 		}
@@ -204,20 +196,12 @@
 
 	sa.sa_handler = sighdl;
 
-<<<<<<< HEAD
-	if (( ret = sigaction ( SIGUSR1, &sa, NULL ) ))
-=======
 	if ((ret = sigaction (SIGUSR1, &sa, NULL)))
->>>>>>> f4b7b4f0
 	{
 		UNRESOLVED(ret, "Unable to register signal handler");
 	}
 
-<<<<<<< HEAD
-	if (( ret = sigaction ( SIGALRM, &sa, NULL ) ))
-=======
 	if ((ret = sigaction (SIGALRM, &sa, NULL)))
->>>>>>> f4b7b4f0
 	{
 		UNRESOLVED(ret, "Unable to register signal handler");
 	}
